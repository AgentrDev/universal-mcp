import asyncio
from contextlib import asynccontextmanager

from langchain_core.messages import HumanMessage
from langchain_mcp_adapters.client import MultiServerMCPClient
from langchain_mcp_adapters.tools import load_mcp_tools
from langchain_openai import ChatOpenAI
from langgraph.prebuilt import create_react_agent


@asynccontextmanager
async def load_tools():
<<<<<<< HEAD
    url = "http://0.0.0.0:8000/sse"
=======
    url = "http://0.0.0.0:8005/sse"
>>>>>>> 7fbd2352
    client = MultiServerMCPClient(
        {
            "agentr": {
                "url": url,
                "transport": "sse",
            },
        }
    )
    async with client.session("agentr") as session:
        tools = await load_mcp_tools(session)
        yield tools


@asynccontextmanager
async def create_agent():
    # llm = AzureChatOpenAI(
    #     model="gpt-4o",
    #     api_version="2024-12-01-preview",
    # )
    llm = ChatOpenAI()
    async with load_tools() as tools:
        yield create_react_agent(
            model=llm,
            tools=tools,
            debug=False,
        )


async def main():
    async with create_agent() as agent:
        print("Welcome to the agent!")
        messages = []
        while True:
            human_input = input("Enter your message: ")
            if human_input.lower() in ["exit", "quit", "q"]:
                break
            messages.append(HumanMessage(content=human_input))
            results = await agent.ainvoke({"messages": messages})
            ai_message = results["messages"][-1]
            messages.append(ai_message)
            print(ai_message.content)


if __name__ == "__main__":
    asyncio.run(main())<|MERGE_RESOLUTION|>--- conflicted
+++ resolved
@@ -10,11 +10,7 @@
 
 @asynccontextmanager
 async def load_tools():
-<<<<<<< HEAD
-    url = "http://0.0.0.0:8000/sse"
-=======
     url = "http://0.0.0.0:8005/sse"
->>>>>>> 7fbd2352
     client = MultiServerMCPClient(
         {
             "agentr": {
