--- conflicted
+++ resolved
@@ -5,30 +5,19 @@
 
 from universal_mcp.exceptions import ToolError
 from pydantic import BaseModel, Field
-<<<<<<< HEAD
 import inspect
 from loguru import logger
+
+from universal_mcp.utils.docstring_parser import parse_docstring
 from .func_metadata import FuncMetadata, func_metadata
 
 
-=======
-from typing import Any,Callable
-import inspect
-from loguru import logger
-from universal_mcp.exceptions import ToolError
-from universal_mcp.tools.func_metadata import func_metadata, FuncMetadata
-from universal_mcp.utils.docstring_parser import parse_docstring
->>>>>>> 516d4b5d
 
 class Tool(BaseModel):
     """Internal tool registration info."""
 
     fn: Callable[..., Any] = Field(exclude=True)
     name: str = Field(description="Name of the tool")
-<<<<<<< HEAD
-    description: str = Field(description="Description of what the tool does")
-    parameters: dict[str, Any] = Field(description="JSON schema for tool parameters")
-=======
     summary: str = Field(
         description="Summary line from the tool's docstring"
     )
@@ -45,28 +34,18 @@
         default_factory=list, description="Tags for categorizing the tool"
         )
     parameters: dict[str, any] = Field(description="JSON schema for tool parameters")
->>>>>>> 516d4b5d
     fn_metadata: FuncMetadata = Field(
         description="Metadata about the function including a pydantic model for tool"
         " arguments"
     )
     is_async: bool = Field(description="Whether the tool is async")
-    context_kwarg: str | None = Field(
-        None, description="Name of the kwarg that should receive context"
-    )
 
     @classmethod
     def from_function(
         cls,
         fn: Callable[..., Any],
         name: str | None = None,
-<<<<<<< HEAD
-        description: str | None = None,
-        context_kwarg: str | None = None,
-    ) -> Tool:
-=======
     ) -> "Tool":
->>>>>>> 516d4b5d
         """Create a Tool from a function."""
         from mcp.server.fastmcp import Context
 
@@ -104,7 +83,6 @@
             parameters=parameters,
             fn_metadata=func_arg_metadata,
             is_async=is_async,
-            context_kwarg=context_kwarg,
         )
 
     async def run(
@@ -139,22 +117,11 @@
         """List all registered tools."""
         return list(self._tools.values())
 
-<<<<<<< HEAD
-    def add_tool(
-        self,
-        fn: Callable[..., Any],
-        name: str | None = None,
-        description: str | None = None,
-    ) -> Tool:
-        """Add a tool to the server."""
-        tool = Tool.from_function(fn, name=name, description=description)
-=======
     # Modified add_tool to accept name override explicitly
     def add_tool(self, fn: Callable[..., Any], name: str | None = None) -> Tool: # Changed any to Any
         """Add a tool to the server, allowing name override."""
         # Create the Tool object using the provided name if available
         tool = Tool.from_function(fn, name=name)
->>>>>>> 516d4b5d
         existing = self._tools.get(tool.name)
         if existing:
             if self.warn_on_duplicate_tools:
@@ -172,17 +139,12 @@
     async def call_tool(
         self,
         name: str,
-<<<<<<< HEAD
-        arguments: dict[str, Any],
+        arguments: dict[str, Any], # Changed any to Any
         context = None,
-    ) -> Any:
-=======
-        arguments: dict[str, Any], # Changed any to Any
     ) -> Any: # Changed any to Any
->>>>>>> 516d4b5d
         """Call a tool by name with arguments."""
         tool = self.get_tool(name)
         if not tool:
             raise ToolError(f"Unknown tool: {name}")
 
-        return await tool.run(arguments, context=context)+        return await tool.run(arguments)