import inspect
import json
from collections.abc import Awaitable, Callable, Sequence
from typing import (
    Annotated,
    Any,
    ForwardRef,
)

from mcp.server.fastmcp.exceptions import InvalidSignature
from pydantic import BaseModel, ConfigDict, Field, WithJsonSchema, create_model
from pydantic._internal._typing_extra import eval_type_backport
from pydantic.fields import FieldInfo
from pydantic_core import PydanticUndefined


def _map_docstring_type_to_python_type(type_str: str | None) -> Any:
    """Maps common docstring type strings to Python types."""
    if not type_str:
        return Any
    type_str_lower = type_str.lower()
    mapping = {
        "str": str,
        "string": str,
        "int": int,
        "integer": int,
        "float": float,
        "number": float,
        "bool": bool,
        "boolean": bool,
        "list": list,
        "array": list, 
        "dict": dict,
        "object": dict,
        "any": Any,
    }
    return mapping.get(type_str_lower, Any) 

def _map_docstring_type_to_schema_type(type_str: str | None) -> str:
    """Maps common docstring type strings to JSON schema type strings."""
    # This function might not be strictly needed if Pydantic correctly infers
    # schema types from Python types, but kept for explicitness if used.
    # The primary use-case now is for json_schema_extra for untyped Any.
    if not type_str:
        return "string" 
    type_str_lower = type_str.lower()
    mapping = {
        "str": "string",
        "string": "string",
        "int": "integer",
        "integer": "integer",
        "float": "number",
        "number": "number",
        "bool": "boolean",
        "boolean": "boolean",
        "list": "array",
        "array": "array",
        "dict": "object",
        "object": "object",
        "any": "string",
    }
    return mapping.get(type_str_lower, "string")


def _get_typed_annotation(annotation: Any, globalns: dict[str, Any]) -> Any:
    def try_eval_type(value: Any, globalns: dict[str, Any], localns: dict[str, Any]) -> tuple[Any, bool]:
        try:
            return eval_type_backport(value, globalns, localns), True
        except NameError:
            return value, False

    if isinstance(annotation, str):
        annotation = ForwardRef(annotation)
        annotation, status = try_eval_type(annotation, globalns, globalns)

        if status is False:
            raise InvalidSignature(f"Unable to evaluate type annotation {annotation}")

    return annotation


def _get_typed_signature(call: Callable[..., Any]) -> inspect.Signature:
    signature = inspect.signature(call)
    globalns = getattr(call, "__globals__", {})
    typed_params = [
        inspect.Parameter(
            name=param.name,
            kind=param.kind,
            default=param.default,
            annotation=_get_typed_annotation(param.annotation, globalns),
        )
        for param in signature.parameters.values()
    ]
    typed_signature = inspect.Signature(typed_params)
    return typed_signature


class ArgModelBase(BaseModel):
    def model_dump_one_level(self) -> dict[str, Any]:
        kwargs: dict[str, Any] = {}
        for field_name in self.__class__.model_fields:
            kwargs[field_name] = getattr(self, field_name)
        return kwargs

    model_config = ConfigDict(
        arbitrary_types_allowed=True,
    )


class FuncMetadata(BaseModel):
    arg_model: Annotated[type[ArgModelBase], WithJsonSchema(None)]

    async def call_fn_with_arg_validation(
        self,
        fn: Callable[..., Any] | Awaitable[Any],
        fn_is_async: bool,
        arguments_to_validate: dict[str, Any],
        arguments_to_pass_directly: dict[str, Any] | None,
        context: dict[str, Any] | None = None,
    ) -> Any:
        arguments_pre_parsed = self.pre_parse_json(arguments_to_validate)
        arguments_parsed_model = self.arg_model.model_validate(arguments_pre_parsed)
        arguments_parsed_dict = arguments_parsed_model.model_dump_one_level()

        arguments_parsed_dict |= arguments_to_pass_directly or {}

        if fn_is_async:
            if isinstance(fn, Awaitable):
                return await fn
            return await fn(**arguments_parsed_dict)
        if isinstance(fn, Callable):
            return fn(**arguments_parsed_dict)
        raise TypeError("fn must be either Callable or Awaitable")

    def pre_parse_json(self, data: dict[str, Any]) -> dict[str, Any]:
        new_data = data.copy()
        for field_name, _field_info in self.arg_model.model_fields.items():
            if field_name not in data:
                continue
            if isinstance(data[field_name], str):
                try:
                    pre_parsed = json.loads(data[field_name])
                except json.JSONDecodeError:
                    continue
                if isinstance(pre_parsed, str | int | float):
                    continue
                new_data[field_name] = pre_parsed
        assert new_data.keys() == data.keys()
        return new_data

    model_config = ConfigDict(
        arbitrary_types_allowed=True,
    )

    @classmethod
    def func_metadata(
        cls,
        func: Callable[..., Any],
        skip_names: Sequence[str] = (),
        arg_description: dict[str, dict[str, str | None]] | None = None,
    ) -> "FuncMetadata":
        sig = _get_typed_signature(func)
        params = sig.parameters
        dynamic_pydantic_model_params: dict[str, Any] = {}
        globalns = getattr(func, "__globals__", {})
        arg_description_map = arg_description or {}

        for param in params.values():
            if param.name.startswith("_"):
                raise InvalidSignature(f"Parameter {param.name} of {func.__name__} cannot start with '_'")
            if param.name in skip_names:
                continue
<<<<<<< HEAD
            annotation = param.annotation

            # `x: None` / `x: None = None`
            if annotation is None:
                annotation = Annotated[
                    None,
                    Field(default=param.default if param.default is not inspect.Parameter.empty else PydanticUndefined),
                ]

            # Untyped field
            if annotation is inspect.Parameter.empty:
                annotation = Annotated[
                    Any,
                    Field(),
                    # 🤷
                    WithJsonSchema({"title": param.name, "type": "string"}),
                ]

            field_info = FieldInfo.from_annotated_attribute(
                _get_typed_annotation(annotation, globalns),
                param.default if param.default is not inspect.Parameter.empty else PydanticUndefined,
            )
            if not field_info.title:
                field_info.title = param.name
            if not field_info.description and arg_description and arg_description.get(param.name):
                field_info.description = arg_description.get(param.name)
            dynamic_pydantic_model_params[param.name] = (
                field_info.annotation,
                field_info,
            )
            continue
=======

            sig_annotation = param.annotation
            default_val = param.default if param.default is not inspect.Parameter.empty else PydanticUndefined

            param_doc_info = arg_description_map.get(param.name, {})
            docstring_description = param_doc_info.get("description")
            docstring_type_str = param_doc_info.get("type_str")
            
            annotation_for_field_builder: Any

            if sig_annotation is None:
                annotation_for_field_builder = type(None)
            elif sig_annotation is inspect.Parameter.empty:
                py_type_from_doc = _map_docstring_type_to_python_type(docstring_type_str)

                if py_type_from_doc is Any and not docstring_type_str:
                    schema_type_for_any = _map_docstring_type_to_schema_type(docstring_type_str)
                    annotation_for_field_builder = Annotated[Any, Field(json_schema_extra={"type": schema_type_for_any})]
                else:
                    annotation_for_field_builder = py_type_from_doc
            else: # Parameter has a type hint in the signature
                annotation_for_field_builder = _get_typed_annotation(sig_annotation, globalns)

            field_info = FieldInfo.from_annotated_attribute(annotation_for_field_builder, default_val)

            if field_info.description is None and docstring_description:
                field_info.description = docstring_description
            
            if field_info.title is None:
                field_info.title = param.name

            core_type_for_model = field_info.annotation
            
            dynamic_pydantic_model_params[param.name] = (core_type_for_model, field_info)
>>>>>>> f54b7d38

        arguments_model = create_model(
            f"{func.__name__}Arguments",
            **dynamic_pydantic_model_params,
            __base__=ArgModelBase,
        )
        return FuncMetadata(arg_model=arguments_model)

if __name__ == "__main__":

    import sys
    from pathlib import Path

    current_file = Path(__file__).resolve()
    package_source_parent_dir = current_file.parent.parent.parent

    if str(package_source_parent_dir) not in sys.path:
        sys.path.insert(0, str(package_source_parent_dir))
        print(f"DEBUG: Added to sys.path: {package_source_parent_dir}")
    
    from universal_mcp.utils.docstring_parser import parse_docstring

    def post_crm_v_objects_emails_create(self, associations, properties) -> dict[str, Any]:
        """

        Creates an email object in the CRM using the POST method, allowing for the association of metadata with the email and requiring authentication via OAuth2 or private apps to access the necessary permissions.

        Args:
            associations (array): associations Example: [{Category': 'HUBSPOT_DEFINED', 'associationTypeId': 2}]}].
            properties (object): No description provided. Example: "{'ncy': 'monthly'}".

        Returns:
            dict[str, Any]: successful operation

        Raises:
            HTTPError: Raised when the API request fails (e.g., non-2XX status code).
            JSONDecodeError: Raised if the response body cannot be parsed as JSON.

        Tags:
            Basic
        """
        request_body_data = None
        request_body_data = {'associations': associations, 'properties': properties}
        request_body_data = {k: v for k, v in request_body_data.items() if v is not None}
        url = f'{self.main_app_client.base_url}/crm/v3/objects/emails'
        query_params = {}
        response = self._post(url, data=request_body_data, params=query_params, content_type='application/json')
        response.raise_for_status()
        if response.status_code == 204 or not response.content or (not response.text.strip()):
            return None
        try:
            return response.json()
        except ValueError:
            return None

    print("--- Testing FuncMetadata with get_weather function ---")

    raw_doc = inspect.getdoc(post_crm_v_objects_emails_create)
    parsed_doc_info = parse_docstring(raw_doc)
    arg_descriptions_from_doc = parsed_doc_info.get("args", {}) # Extract just the args part

    print("\n1. Parsed Argument Descriptions from Docstring (for FuncMetadata input):")
    print(json.dumps(arg_descriptions_from_doc, indent=2))

    # 2. Create FuncMetadata instance
    # The arg_description parameter expects a dict mapping arg name to its details
    func_arg_metadata_instance = FuncMetadata.func_metadata(
        post_crm_v_objects_emails_create,
        arg_description=arg_descriptions_from_doc
    )

    print("\n2. FuncMetadata Instance (its __repr__):")
    print(func_arg_metadata_instance)

    # 3. Get and print the JSON schema for the arguments model
    parameters_schema = func_arg_metadata_instance.arg_model.model_json_schema()
    print("\n3. Generated JSON Schema for Parameters (from arg_model.model_json_schema()):")
    print(json.dumps(parameters_schema, indent=2))

    print("\n--- Test Complete ---")<|MERGE_RESOLUTION|>--- conflicted
+++ resolved
@@ -29,12 +29,13 @@
         "bool": bool,
         "boolean": bool,
         "list": list,
-        "array": list, 
+        "array": list,
         "dict": dict,
         "object": dict,
         "any": Any,
     }
-    return mapping.get(type_str_lower, Any) 
+    return mapping.get(type_str_lower, Any)
+
 
 def _map_docstring_type_to_schema_type(type_str: str | None) -> str:
     """Maps common docstring type strings to JSON schema type strings."""
@@ -42,7 +43,7 @@
     # schema types from Python types, but kept for explicitness if used.
     # The primary use-case now is for json_schema_extra for untyped Any.
     if not type_str:
-        return "string" 
+        return "string"
     type_str_lower = type_str.lower()
     mapping = {
         "str": "string",
@@ -170,39 +171,6 @@
                 raise InvalidSignature(f"Parameter {param.name} of {func.__name__} cannot start with '_'")
             if param.name in skip_names:
                 continue
-<<<<<<< HEAD
-            annotation = param.annotation
-
-            # `x: None` / `x: None = None`
-            if annotation is None:
-                annotation = Annotated[
-                    None,
-                    Field(default=param.default if param.default is not inspect.Parameter.empty else PydanticUndefined),
-                ]
-
-            # Untyped field
-            if annotation is inspect.Parameter.empty:
-                annotation = Annotated[
-                    Any,
-                    Field(),
-                    # 🤷
-                    WithJsonSchema({"title": param.name, "type": "string"}),
-                ]
-
-            field_info = FieldInfo.from_annotated_attribute(
-                _get_typed_annotation(annotation, globalns),
-                param.default if param.default is not inspect.Parameter.empty else PydanticUndefined,
-            )
-            if not field_info.title:
-                field_info.title = param.name
-            if not field_info.description and arg_description and arg_description.get(param.name):
-                field_info.description = arg_description.get(param.name)
-            dynamic_pydantic_model_params[param.name] = (
-                field_info.annotation,
-                field_info,
-            )
-            continue
-=======
 
             sig_annotation = param.annotation
             default_val = param.default if param.default is not inspect.Parameter.empty else PydanticUndefined
@@ -210,7 +178,7 @@
             param_doc_info = arg_description_map.get(param.name, {})
             docstring_description = param_doc_info.get("description")
             docstring_type_str = param_doc_info.get("type_str")
-            
+
             annotation_for_field_builder: Any
 
             if sig_annotation is None:
@@ -220,24 +188,25 @@
 
                 if py_type_from_doc is Any and not docstring_type_str:
                     schema_type_for_any = _map_docstring_type_to_schema_type(docstring_type_str)
-                    annotation_for_field_builder = Annotated[Any, Field(json_schema_extra={"type": schema_type_for_any})]
+                    annotation_for_field_builder = Annotated[
+                        Any, Field(json_schema_extra={"type": schema_type_for_any})
+                    ]
                 else:
                     annotation_for_field_builder = py_type_from_doc
-            else: # Parameter has a type hint in the signature
+            else:  # Parameter has a type hint in the signature
                 annotation_for_field_builder = _get_typed_annotation(sig_annotation, globalns)
 
             field_info = FieldInfo.from_annotated_attribute(annotation_for_field_builder, default_val)
 
             if field_info.description is None and docstring_description:
                 field_info.description = docstring_description
-            
+
             if field_info.title is None:
                 field_info.title = param.name
 
             core_type_for_model = field_info.annotation
-            
+
             dynamic_pydantic_model_params[param.name] = (core_type_for_model, field_info)
->>>>>>> f54b7d38
 
         arguments_model = create_model(
             f"{func.__name__}Arguments",
@@ -246,8 +215,8 @@
         )
         return FuncMetadata(arg_model=arguments_model)
 
+
 if __name__ == "__main__":
-
     import sys
     from pathlib import Path
 
@@ -257,7 +226,7 @@
     if str(package_source_parent_dir) not in sys.path:
         sys.path.insert(0, str(package_source_parent_dir))
         print(f"DEBUG: Added to sys.path: {package_source_parent_dir}")
-    
+
     from universal_mcp.utils.docstring_parser import parse_docstring
 
     def post_crm_v_objects_emails_create(self, associations, properties) -> dict[str, Any]:
@@ -280,11 +249,11 @@
             Basic
         """
         request_body_data = None
-        request_body_data = {'associations': associations, 'properties': properties}
+        request_body_data = {"associations": associations, "properties": properties}
         request_body_data = {k: v for k, v in request_body_data.items() if v is not None}
-        url = f'{self.main_app_client.base_url}/crm/v3/objects/emails'
+        url = f"{self.main_app_client.base_url}/crm/v3/objects/emails"
         query_params = {}
-        response = self._post(url, data=request_body_data, params=query_params, content_type='application/json')
+        response = self._post(url, data=request_body_data, params=query_params, content_type="application/json")
         response.raise_for_status()
         if response.status_code == 204 or not response.content or (not response.text.strip()):
             return None
@@ -297,7 +266,7 @@
 
     raw_doc = inspect.getdoc(post_crm_v_objects_emails_create)
     parsed_doc_info = parse_docstring(raw_doc)
-    arg_descriptions_from_doc = parsed_doc_info.get("args", {}) # Extract just the args part
+    arg_descriptions_from_doc = parsed_doc_info.get("args", {})  # Extract just the args part
 
     print("\n1. Parsed Argument Descriptions from Docstring (for FuncMetadata input):")
     print(json.dumps(arg_descriptions_from_doc, indent=2))
@@ -305,8 +274,7 @@
     # 2. Create FuncMetadata instance
     # The arg_description parameter expects a dict mapping arg name to its details
     func_arg_metadata_instance = FuncMetadata.func_metadata(
-        post_crm_v_objects_emails_create,
-        arg_description=arg_descriptions_from_doc
+        post_crm_v_objects_emails_create, arg_description=arg_descriptions_from_doc
     )
 
     print("\n2. FuncMetadata Instance (its __repr__):")
