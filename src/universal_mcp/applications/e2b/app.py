--- conflicted
+++ resolved
@@ -27,11 +27,7 @@
                 )
         else:
             logger.error("Integration is None. Cannot retrieve E2B API Key.")
-<<<<<<< HEAD
             
-=======
-
->>>>>>> c2e42e6f
     def _format_execution_output(self, logs) -> str:
         """Helper function to format the E2B execution logs nicely."""
         output_parts = []
@@ -85,10 +81,5 @@
  
     def list_tools(self):
         return [
-<<<<<<< HEAD
                 self.execute_python_code,
-            ]        
-=======
-            self.execute_python_code,
-        ]
->>>>>>> c2e42e6f
+            ]        