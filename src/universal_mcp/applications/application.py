--- conflicted
+++ resolved
@@ -39,12 +39,8 @@
             logger.debug("No integration configured, returning empty headers")
             return {}
         credentials = self.integration.get_credentials()
-<<<<<<< HEAD
-
-=======
         logger.debug(f"Got credentials for integration: {credentials.keys()}")
         
->>>>>>> 5a093c22
         # Check if direct headers are provided
         headers = credentials.get("headers")
         if headers:
