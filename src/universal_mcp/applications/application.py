from abc import ABC, abstractmethod

import httpx
from gql import Client, gql
from gql.transport.requests import RequestsHTTPTransport
from graphql import DocumentNode
from loguru import logger

from universal_mcp.analytics import analytics
from universal_mcp.integrations import Integration


class BaseApplication(ABC):
    """
    BaseApplication is the base class for all applications.
    """

    def __init__(self, name: str, **kwargs):
        self.name = name
        logger.debug(f"Initializing Application '{name}' with kwargs: {kwargs}")
        analytics.track_app_loaded(name)  # Track app loading

    @abstractmethod
    def list_tools(self):
        pass


class APIApplication(BaseApplication):
    """
    APIApplication is an application that uses an API to interact with the world.
    """

    def __init__(self, name: str, integration: Integration = None, **kwargs):
        super().__init__(name, **kwargs)
        self.default_timeout = 180
        self.integration = integration
        logger.debug(
            f"Initializing APIApplication '{name}' with integration: {integration}"
        )
        self._client = None
        # base_url should be set by subclasses, e.g., self.base_url = "https://api.example.com"
        self.base_url: str = "" # Initialize, but subclasses should set this

    def _get_headers(self):
        if not self.integration:
            logger.debug("No integration configured, returning empty headers")
            return {}
        credentials = self.integration.get_credentials()
        logger.debug(f"Got credentials for integration: {credentials.keys()}")

        # Check if direct headers are provided
        headers = credentials.get("headers")
        if headers:
            logger.debug("Using direct headers from credentials")
            return headers

        # Check if api key is provided
        api_key = (
            credentials.get("api_key")
            or credentials.get("API_KEY")
            or credentials.get("apiKey")
        )
        if api_key:
            logger.debug("Using API key from credentials")
            return {
                "Authorization": f"Bearer {api_key}",
                "Content-Type": "application/json",
            }

        # Check if access token is provided
        access_token = credentials.get("access_token")
        if access_token:
            logger.debug("Using access token from credentials")
            return {
                "Authorization": f"Bearer {access_token}",
                "Content-Type": "application/json",
            }
        logger.debug("No authentication found in credentials, returning empty headers")
        return {}
    
    @property
    def client(self):
        if not self._client:
            headers = self._get_headers()
            if not self.base_url:
                 logger.warning(f"APIApplication '{self.name}' base_url is not set.")
                 # Fallback: Initialize client without base_url, requiring full URLs in methods
                 self._client = httpx.Client(headers=headers, timeout=self.default_timeout)
            else:
                self._client = httpx.Client(
                    base_url=self.base_url, # Pass the base_url here
                    headers=headers,
                    timeout=self.default_timeout
                )
        return self._client

    def _get(self, url, params=None):
        logger.debug(f"Making GET request to {url} with params: {params}")
        response = self.client.get(
            url, params=params
        )
        response.raise_for_status()
        logger.debug(
            f"GET request successful with status code: {response.status_code}"
        )
        return response

    def _post(self, url, data, params=None):
        logger.debug(
            f"Making POST request to {url} with params: {params} and data: {data}"
        )
        response = self.client.post(
            url,
            json=data,
            params=params,
        )
        response.raise_for_status()
        logger.debug(
            f"POST request successful with status code: {response.status_code}"
        )
        return response


    def _put(self, url, data, params=None):
        logger.debug(
            f"Making PUT request to {url} with params: {params} and data: {data}"
        )
        response = self.client.put(
            url,
            json=data,
            params=params,
        )
        response.raise_for_status()
        logger.debug(
            f"PUT request successful with status code: {response.status_code}"
        )
        return response


    def _delete(self, url, params=None):
        # Now `url` can be a relative path if base_url is set in the client
        logger.debug(f"Making DELETE request to {url} with params: {params}")
        response = self.client.delete(
            url, params=params, timeout=self.default_timeout
        )
        response.raise_for_status()
        logger.debug(
            f"DELETE request successful with status code: {response.status_code}"
        )
        return response


    def _patch(self, url, data, params=None):
        # Now `url` can be a relative path if base_url is set in the client
        logger.debug(
            f"Making PATCH request to {url} with params: {params} and data: {data}"
        )
        response = self.client.patch(
            url,
            json=data,
            params=params,
        )
        response.raise_for_status()
        logger.debug(
            f"PATCH request successful with status code: {response.status_code}"
        )
        return response

    def validate(self):
        pass


class GraphQLApplication(BaseApplication):
    """
    GraphQLApplication is a collection of tools that can be used by an agent.
    """

    def __init__(self, name: str, base_url: str, integration: Integration = None, **kwargs):
        super().__init__(name,**kwargs)
        self.base_url = base_url
        logger.debug(f"Initializing Application '{name}' with kwargs: {kwargs}")
        analytics.track_app_loaded(name)  # Track app loading
        self._client = None

    def _get_headers(self):
        if not self.integration:
            logger.debug("No integration configured, returning empty headers")
            return {}
        credentials = self.integration.get_credentials()
        logger.debug(f"Got credentials for integration: {credentials.keys()}")

        # Check if direct headers are provided
        headers = credentials.get("headers")
        if headers:
            logger.debug("Using direct headers from credentials")
            return headers

        # Check if api key is provided
        api_key = (
            credentials.get("api_key")
            or credentials.get("API_KEY")
            or credentials.get("apiKey")
        )
        if api_key:
            logger.debug("Using API key from credentials")
            return {
                "Authorization": f"Bearer {api_key}",
            }

        # Check if access token is provided
        access_token = credentials.get("access_token")
        if access_token:
            logger.debug("Using access token from credentials")
            return {
                "Authorization": f"Bearer {access_token}",
            }
        logger.debug("No authentication found in credentials, returning empty headers")
        return {}


    @property
    def client(self):
        if not self._client:
            headers = self._get_headers()
            transport = RequestsHTTPTransport(
                url=self.base_url,
                headers=headers
            )
            self._client = Client(transport=transport, fetch_schema_from_transport=True)
        return self._client
<<<<<<< HEAD
    
=======

>>>>>>> b968e3f8
    def mutate(self, mutation: str | DocumentNode, variables: dict = None):
        if isinstance(mutation, str):
            mutation = gql(mutation)
        return self.client.execute(mutation, variable_values=variables)
<<<<<<< HEAD
    
=======

>>>>>>> b968e3f8
    def query(self, query: str | DocumentNode, variables: dict = None):
        if isinstance(query, str):
            query = gql(query)
        return self.client.execute(query, variable_values=variables)

    @abstractmethod
    def list_tools(self):
        pass<|MERGE_RESOLUTION|>--- conflicted
+++ resolved
@@ -1,4 +1,5 @@
 from abc import ABC, abstractmethod
+
 
 import httpx
 from gql import Client, gql
@@ -228,20 +229,12 @@
             )
             self._client = Client(transport=transport, fetch_schema_from_transport=True)
         return self._client
-<<<<<<< HEAD
     
-=======
-
->>>>>>> b968e3f8
     def mutate(self, mutation: str | DocumentNode, variables: dict = None):
         if isinstance(mutation, str):
             mutation = gql(mutation)
         return self.client.execute(mutation, variable_values=variables)
-<<<<<<< HEAD
     
-=======
-
->>>>>>> b968e3f8
     def query(self, query: str | DocumentNode, variables: dict = None):
         if isinstance(query, str):
             query = gql(query)
