import re
from typing import Any


def parse_docstring(docstring: str | None) -> dict[str, Any]:
    """
    Parses a Python docstring into structured components: summary, arguments,
    return value, raised exceptions, and custom tags.

    Supports multi-line descriptions for each section. Recognizes common section
    headers like 'Args:', 'Returns:', 'Raises:', 'Tags:', etc. Also attempts
    to parse key-value pairs within 'Args:' and 'Raises:' sections.

    Args:
        docstring: The docstring string to parse, or None.

    Returns:
        A dictionary containing the parsed components:
        - 'summary': The first paragraph of the docstring.
        - 'args': A dictionary mapping argument names to their descriptions.
        - 'returns': The description of the return value.
        - 'raises': A dictionary mapping exception types to their descriptions.
        - 'tags': A list of strings found in the 'Tags:' section.
    """
    if not docstring:
        return {"summary": "", "args": {}, "returns": "", "raises": {}, "tags": []}

    lines = docstring.strip().splitlines()
    if not lines:
        return {"summary": "", "args": {}, "returns": "", "raises": {}, "tags": []}

    summary: str = ""
    summary_lines: list[str] = []
    args: dict[str, str] = {}
    returns: str = ""
    raises: dict[str, str] = {}
    tags: list[str] = []

    current_section: str | None = None
    current_key: str | None = None
    current_desc_lines: list[str] = []

    key_pattern = re.compile(r"^\s*([\w\.]+)\s*(?:\(.*\))?:\s*(.*)")

    def finalize_current_item():
        """Processes the collected current_desc_lines and assigns them."""
        nonlocal returns, tags, args, raises
        desc = " ".join(current_desc_lines).strip()

        if current_section == "args" and current_key:
            if desc:
                args[current_key] = desc
        elif current_section == "raises" and current_key:
            if desc:
                raises[current_key] = desc
        elif current_section == "returns":
            if desc:
                returns = desc
        elif current_section == "tags":
            tags.clear()
            tags.extend([tag.strip() for tag in desc.split(",") if tag.strip()])

    def check_for_section_header(line: str) -> tuple[bool, str | None, str]:
        """Checks if a line is a recognized section header."""
        stripped_lower = line.strip().lower()
        section_type: str | None = None
        header_content = ""

        if stripped_lower in ("args:", "arguments:", "parameters:"):
            section_type = "args"
        elif stripped_lower in ("returns:", "yields:"):
            section_type = "returns"
        elif stripped_lower in ("raises:", "errors:", "exceptions:"):
            section_type = "raises"
        elif stripped_lower in ("tags:",):
            section_type = "tags"
        elif stripped_lower.startswith(("raises ", "errors ", "exceptions ")):
            section_type = "raises"
            parts = re.split(r"[:\s]+", line.strip(), maxsplit=1)
            if len(parts) > 1:
                header_content = parts[1].strip()
        elif stripped_lower.startswith(("tags",)):
            section_type = "tags"
            parts = re.split(r"[:\s]+", line.strip(), maxsplit=1)
            if len(parts) > 1:
                header_content = parts[1].strip()

        elif stripped_lower.endswith(":") and stripped_lower[:-1] in (
            "attributes",
            "see also",
            "example",
            "examples",
            "notes",
            "todo",
            "fixme",
            "warning",
            "warnings",
        ):
            section_type = "other"

        return section_type is not None, section_type, header_content

    in_summary = True

    for line in lines:
        stripped_line = line.strip()
        original_indentation = len(line) - len(line.lstrip(" "))
        is_new_section_header, new_section_type_this_line, header_content_this_line = check_for_section_header(line)
        should_finalize_previous = False

        if in_summary:
            if not stripped_line or is_new_section_header:
                in_summary = False
                summary = " ".join(summary_lines).strip()
                summary_lines = []

                if not stripped_line:
                    continue

            else:
                summary_lines.append(stripped_line)
                continue

        if (
            is_new_section_header
            or (not stripped_line and (current_desc_lines or current_key is not None))
            or (
                current_section in ["args", "raises"]
                and current_key is not None
                and (key_pattern.match(line) or (original_indentation == 0 and stripped_line))
            )
            or (
                current_section in ["returns", "tags", "other"]
                and current_desc_lines
                and original_indentation == 0
                and stripped_line
            )
        ):
            should_finalize_previous = True
<<<<<<< HEAD
        elif current_section in ["args", "raises"] and current_key is not None or current_section in ["returns", "tags", "other"] and current_desc_lines:
            pass 
=======
        elif (
            current_section in ["args", "raises"]
            and current_key is not None
            or current_section in ["returns", "tags", "other"]
            and current_desc_lines
        ):
            pass
>>>>>>> 7508ac32

        if should_finalize_previous:
            finalize_current_item()
            if is_new_section_header or (
                current_section in ["args", "raises"]
                and current_key is not None
                and not key_pattern.match(line)
                and (not stripped_line or original_indentation == 0)
            ):
                current_key = None
            current_desc_lines = []

        if is_new_section_header:
            current_section = new_section_type_this_line
            if header_content_this_line:
                current_desc_lines.append(header_content_this_line)
            continue

        if not stripped_line:
            continue

        if current_section == "args" or current_section == "raises":
            match = key_pattern.match(line)
            if match:
                current_key = match.group(1)
                current_desc_lines = [match.group(2).strip()]
            elif current_key is not None:
                current_desc_lines.append(stripped_line)

        elif current_section in ["returns", "tags", "other"]:
            current_desc_lines.append(stripped_line)

    finalize_current_item()

    if in_summary:
        summary = " ".join(summary_lines).strip()

    return {
        "summary": summary,
        "args": args,
        "returns": returns,
        "raises": raises,
        "tags": tags,
    }


docstring_example = """
    Starts a crawl job for a given URL using Firecrawl.
Returns the job ID immediately.

    Args:
        url: The starting URL for the crawl.
                It can be a very long url that spans multiple lines if needed.
        params: Optional dictionary of parameters to customize the crawl.
                See API docs for details.
        idempotency_key: Optional unique key to prevent duplicate jobs.

    Returns:
        A dictionary containing the job initiation response on success,
        or a string containing an error message on failure. This description
        can also span multiple lines.

Raises:
        ValueError: If the URL is invalid.
        ConnectionError: If connection fails.

    Tags:
        crawl, async_job, start, api,  long_tag_example , another
        , final_tag
    """

if __name__ == "__main__":
    import json

    parsed = parse_docstring(docstring_example)
    print(json.dumps(parsed, indent=4))<|MERGE_RESOLUTION|>--- conflicted
+++ resolved
@@ -137,18 +137,8 @@
             )
         ):
             should_finalize_previous = True
-<<<<<<< HEAD
         elif current_section in ["args", "raises"] and current_key is not None or current_section in ["returns", "tags", "other"] and current_desc_lines:
             pass 
-=======
-        elif (
-            current_section in ["args", "raises"]
-            and current_key is not None
-            or current_section in ["returns", "tags", "other"]
-            and current_desc_lines
-        ):
-            pass
->>>>>>> 7508ac32
 
         if should_finalize_previous:
             finalize_current_item()
