--- conflicted
+++ resolved
@@ -1,10 +1,6 @@
 [project]
 name = "universal-mcp"
-<<<<<<< HEAD
-version = "0.1.8rc2"
-=======
-version = "0.1.7"
->>>>>>> 2a2feeae
+version = "0.1.8rc3"
 description = "Universal MCP acts as a middle ware for your API applications. It can store your credentials, authorize, enable disable apps on the fly and much more."
 readme = "README.md"
 authors = [
